/*
 * Copyright 2017 the original author or authors.
 *
 * Licensed under the Apache License, Version 2.0 (the "License");
 * you may not use this file except in compliance with the License.
 * You may obtain a copy of the License at
 *
 *      http://www.apache.org/licenses/LICENSE-2.0
 *
 * Unless required by applicable law or agreed to in writing, software
 * distributed under the License is distributed on an "AS IS" BASIS,
 * WITHOUT WARRANTIES OR CONDITIONS OF ANY KIND, either express or implied.
 * See the License for the specific language governing permissions and
 * limitations under the License.
 */
package org.gradle.api.internal.initialization;

import org.gradle.api.artifacts.ArtifactView;
import org.gradle.api.artifacts.Configuration;
<<<<<<< HEAD
=======
import org.gradle.api.internal.artifacts.dsl.dependencies.DependencyFactoryInternal;
>>>>>>> 724edbeb
import org.gradle.internal.classpath.ClassPath;
import org.gradle.internal.classpath.DefaultClassPath;
import org.gradle.internal.component.local.model.OpaqueComponentIdentifier;

import java.util.List;

@SuppressWarnings("deprecation")
public class DefaultScriptClassPathResolver implements ScriptClassPathResolver {
    private final List<ScriptClassPathInitializer> initializers;

    public DefaultScriptClassPathResolver(List<ScriptClassPathInitializer> initializers) {
        this.initializers = initializers;
    }

    @Override
    public ClassPath resolveClassPath(Configuration classpathConfiguration) {
        if (classpathConfiguration == null) {
            return ClassPath.EMPTY;
        }
        for (ScriptClassPathInitializer initializer : initializers) {
            initializer.execute(classpathConfiguration);
        }
        ArtifactView view = classpathConfiguration.getIncoming().artifactView(config -> {
            config.componentFilter(componentId -> {
                if (componentId instanceof OpaqueComponentIdentifier) {
<<<<<<< HEAD
                    org.gradle.api.internal.artifacts.dsl.dependencies.DependencyFactory.ClassPathNotation classPathNotation = ((OpaqueComponentIdentifier) componentId).getClassPathNotation();
                    return classPathNotation != org.gradle.api.internal.artifacts.dsl.dependencies.DependencyFactory.ClassPathNotation.GRADLE_API && classPathNotation != org.gradle.api.internal.artifacts.dsl.dependencies.DependencyFactory.ClassPathNotation.LOCAL_GROOVY;
=======
                    DependencyFactoryInternal.ClassPathNotation classPathNotation = ((OpaqueComponentIdentifier) componentId).getClassPathNotation();
                    return classPathNotation != DependencyFactoryInternal.ClassPathNotation.GRADLE_API && classPathNotation != DependencyFactoryInternal.ClassPathNotation.LOCAL_GROOVY;
>>>>>>> 724edbeb
                }
                return true;
            });
        });
        return DefaultClassPath.of(view.getFiles());
    }
}<|MERGE_RESOLUTION|>--- conflicted
+++ resolved
@@ -17,10 +17,7 @@
 
 import org.gradle.api.artifacts.ArtifactView;
 import org.gradle.api.artifacts.Configuration;
-<<<<<<< HEAD
-=======
 import org.gradle.api.internal.artifacts.dsl.dependencies.DependencyFactoryInternal;
->>>>>>> 724edbeb
 import org.gradle.internal.classpath.ClassPath;
 import org.gradle.internal.classpath.DefaultClassPath;
 import org.gradle.internal.component.local.model.OpaqueComponentIdentifier;
@@ -46,13 +43,8 @@
         ArtifactView view = classpathConfiguration.getIncoming().artifactView(config -> {
             config.componentFilter(componentId -> {
                 if (componentId instanceof OpaqueComponentIdentifier) {
-<<<<<<< HEAD
-                    org.gradle.api.internal.artifacts.dsl.dependencies.DependencyFactory.ClassPathNotation classPathNotation = ((OpaqueComponentIdentifier) componentId).getClassPathNotation();
-                    return classPathNotation != org.gradle.api.internal.artifacts.dsl.dependencies.DependencyFactory.ClassPathNotation.GRADLE_API && classPathNotation != org.gradle.api.internal.artifacts.dsl.dependencies.DependencyFactory.ClassPathNotation.LOCAL_GROOVY;
-=======
                     DependencyFactoryInternal.ClassPathNotation classPathNotation = ((OpaqueComponentIdentifier) componentId).getClassPathNotation();
                     return classPathNotation != DependencyFactoryInternal.ClassPathNotation.GRADLE_API && classPathNotation != DependencyFactoryInternal.ClassPathNotation.LOCAL_GROOVY;
->>>>>>> 724edbeb
                 }
                 return true;
             });
