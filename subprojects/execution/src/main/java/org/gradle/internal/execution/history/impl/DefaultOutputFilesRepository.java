--- conflicted
+++ resolved
@@ -78,7 +78,6 @@
                         recordOutputSnapshot(fileSnapshot);
                     }
 
-<<<<<<< HEAD
                     private void recordOutputSnapshot(CompleteFileSystemLocationSnapshot snapshot) {
                         String outputPath = snapshot.getAbsolutePath();
                         File outputFile = new File(outputPath);
@@ -86,22 +85,11 @@
                         File outputFileParent = outputFile.getParentFile();
                         while (outputFileParent != null) {
                             String parentPath = outputFileParent.getPath();
-                            if (outputFiles.get(parentPath) != null) {
+                            if (outputFiles.getIfPresent(parentPath) != null) {
                                 break;
                             }
                             outputFiles.put(parentPath, Boolean.FALSE);
                             outputFileParent = outputFileParent.getParentFile();
-=======
-                private void recordOutputSnapshot(CompleteFileSystemLocationSnapshot directorySnapshot) {
-                    String outputFilePath = directorySnapshot.getAbsolutePath();
-                    File outputFile = new File(outputFilePath);
-                    outputFiles.put(outputFilePath, Boolean.TRUE);
-                    File outputFileParent = outputFile.getParentFile();
-                    while (outputFileParent != null) {
-                        String parentPath = outputFileParent.getPath();
-                        if (outputFiles.getIfPresent(parentPath) != null) {
-                            break;
->>>>>>> cf6a335c
                         }
                     }
                 });
