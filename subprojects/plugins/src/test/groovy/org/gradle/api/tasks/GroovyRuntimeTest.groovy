/*
 * Copyright 2013 the original author or authors.
 *
 * Licensed under the Apache License, Version 2.0 (the "License");
 * you may not use this file except in compliance with the License.
 * You may obtain a copy of the License at
 *
 *      http://www.apache.org/licenses/LICENSE-2.0
 *
 * Unless required by applicable law or agreed to in writing, software
 * distributed under the License is distributed on an "AS IS" BASIS,
 * WITHOUT WARRANTIES OR CONDITIONS OF ANY KIND, either express or implied.
 * See the License for the specific language governing permissions and
 * limitations under the License.
 */
package org.gradle.api.tasks

import org.gradle.api.GradleException
import org.gradle.api.artifacts.Configuration
import org.gradle.api.internal.file.collections.LazilyInitializedFileCollection
import org.gradle.api.plugins.GroovyBasePlugin
import org.gradle.test.fixtures.AbstractProjectBuilderSpec
import org.gradle.util.internal.VersionNumber

class GroovyRuntimeTest extends AbstractProjectBuilderSpec {

    def setup() {
        project.pluginManager.apply(GroovyBasePlugin)
    }

    GroovyRuntime getGroovyRuntime() {
        project.extensions.getByType(GroovyRuntime)
    }

    def "inferred Groovy class path uses same 'groovy-all' Jar that is found on class path"() {
        when:
        def classpath = project.groovyRuntime.inferGroovyClasspath([project.file("other.jar"), project.file("groovy-all-2.1.2${classifier}.jar")])

        then:
        classpath.singleFile == project.file("groovy-all-2.1.2${classifier}.jar")

        where:
        classifier << ["", "-indy"]
    }

<<<<<<< HEAD
    def "inferred Groovy class path uses 'groovy' jars from classpath if all required pieces are found and match the runtime Groovy version"() {
        def groovyVersion = GroovySystem.version

=======
    def "inferred Groovy class path uses 'groovy' jars from classpath if all required pieces are found and match the runtime Groovy version #groovyVersion"() {
>>>>>>> 6e6b5e78
        when:
        def classpath = project.groovyRuntime.inferGroovyClasspath([
            project.file("other.jar"),
            project.file("groovy-${groovyVersion}.jar"),
            project.file("groovy-ant-${groovyVersion}.jar"),
            project.file("groovy-astbuilder-${groovyVersion}.jar"),
            project.file("groovy-console-${groovyVersion}.jar"),
            project.file("groovy-datetime-${groovyVersion}.jar"),
            project.file("groovy-dateutil-${groovyVersion}.jar"),
            project.file("groovy-templates-${groovyVersion}.jar"),
            project.file("groovy-json-${groovyVersion}.jar"),
            project.file("groovy-xml-${groovyVersion}.jar"),
            project.file("groovy-groovydoc-${groovyVersion}.jar"),
            project.file("groovy-nio-${groovyVersion}.jar"),
            project.file("groovy-sql-${groovyVersion}.jar"),
            project.file("groovy-test-${groovyVersion}.jar")
        ])

        then:
        classpath.files.size() == 13
        classpath.files.contains(project.file("groovy-${groovyVersion}.jar"))
        classpath.files.contains(project.file("groovy-ant-${groovyVersion}.jar"))
        classpath.files.contains(project.file("groovy-astbuilder-${groovyVersion}.jar"))
        classpath.files.contains(project.file("groovy-console-${groovyVersion}.jar"))
        classpath.files.contains(project.file("groovy-datetime-${groovyVersion}.jar"))
        classpath.files.contains(project.file("groovy-dateutil-${groovyVersion}.jar"))
        classpath.files.contains(project.file("groovy-templates-${groovyVersion}.jar"))
        classpath.files.contains(project.file("groovy-json-${groovyVersion}.jar"))
        classpath.files.contains(project.file("groovy-xml-${groovyVersion}.jar"))
        classpath.files.contains(project.file("groovy-groovydoc-${groovyVersion}.jar"))
        classpath.files.contains(project.file("groovy-nio-${groovyVersion}.jar"))
        classpath.files.contains(project.file("groovy-sql-${groovyVersion}.jar"))
        classpath.files.contains(project.file("groovy-test-${groovyVersion}.jar"))

        where:
        groovyVersion << ([GroovySystem.version, "3.0.10", "4.0.0"] as Set)
    }

    def "inferred Groovy #groovyVersion#classifier class path uses repository dependency if 'groovy' Jar is found on class path (to get transitive dependencies right)"() {
        project.repositories {
            mavenCentral()
        }

        when:
        def classpath = project.groovyRuntime.inferGroovyClasspath([project.file("other.jar"), project.file("groovy-${groovyVersion}${classifier}.jar")])

        then:
        classpath instanceof LazilyInitializedFileCollection
        classpath.sourceCollections.size() == 1
        with(classpath.sourceCollections[0]) {
            it instanceof Configuration
            state == Configuration.State.UNRESOLVED
            dependencies.size() == expectedDependencies.size()
            expectedDependencies.each { expectedJar ->
                assert dependencies.any {
<<<<<<< HEAD
                    def expectedGroup = groupNameFor(VersionNumber.parse(groovyVersion))
                    it.group == expectedGroup && it.name == expectedJar && it.version == groovyVersion } // not sure how to check classifier
=======
                    it.group == expectedGroup && it.name == expectedJar && it.version == groovyVersion
                } // not sure how to check classifier
>>>>>>> 6e6b5e78
            }
        }

        where:
<<<<<<< HEAD
        groovyVersion        | classifier | expectedDependencies
        "2.1.2"              | ""         | ["groovy", "groovy-ant"]
        "2.1.2"              | "-indy"    | ["groovy", "groovy-ant"]
        "2.5.2"              | ""         | ["groovy", "groovy-ant", "groovy-templates"]
        "2.5.2"              | "-indy"    | ["groovy", "groovy-ant", "groovy-templates"]
        "3.0.9"              | ""         | ["groovy", "groovy-ant", "groovy-templates", "groovy-json", "groovy-xml", "groovy-groovydoc", "groovy-astbuilder", "groovy-console", "groovy-datetime", "groovy-dateutil", "groovy-nio", "groovy-sql", "groovy-test"]
        "3.0.9"              | "-indy"    | ["groovy", "groovy-ant", "groovy-templates", "groovy-json", "groovy-xml", "groovy-groovydoc", "groovy-astbuilder", "groovy-console", "groovy-datetime", "groovy-dateutil", "groovy-nio", "groovy-sql", "groovy-test"]
        GroovySystem.version | ""         | ["groovy", "groovy-ant", "groovy-templates", "groovy-json", "groovy-xml", "groovy-groovydoc", "groovy-astbuilder", "groovy-console", "groovy-datetime", "groovy-dateutil", "groovy-nio", "groovy-sql", "groovy-test"]
        GroovySystem.version | "-indy"    | ["groovy", "groovy-ant", "groovy-templates", "groovy-json", "groovy-xml", "groovy-groovydoc", "groovy-astbuilder", "groovy-console", "groovy-datetime", "groovy-dateutil", "groovy-nio", "groovy-sql", "groovy-test"]
=======
        groovyVersion        | classifier | expectedGroup         | expectedDependencies
        "2.1.2"              | ""         | "org.codehaus.groovy" | ["groovy", "groovy-ant"]
        "2.1.2"              | "-indy"    | "org.codehaus.groovy" | ["groovy", "groovy-ant"]
        "2.5.2"              | ""         | "org.codehaus.groovy" | ["groovy", "groovy-ant", "groovy-templates"]
        "2.5.2"              | "-indy"    | "org.codehaus.groovy" | ["groovy", "groovy-ant", "groovy-templates"]
        "3.0.10"             | ""         | "org.codehaus.groovy" | ["groovy", "groovy-ant", "groovy-templates", "groovy-json", "groovy-xml", "groovy-groovydoc", "groovy-astbuilder", "groovy-console", "groovy-datetime", "groovy-dateutil", "groovy-nio", "groovy-sql", "groovy-test"]
        "3.0.10"             | "-indy"    | "org.codehaus.groovy" | ["groovy", "groovy-ant", "groovy-templates", "groovy-json", "groovy-xml", "groovy-groovydoc", "groovy-astbuilder", "groovy-console", "groovy-datetime", "groovy-dateutil", "groovy-nio", "groovy-sql", "groovy-test"]
        "4.0.0"              | ""         | "org.apache.groovy"   | ["groovy", "groovy-ant", "groovy-templates", "groovy-json", "groovy-xml", "groovy-groovydoc", "groovy-astbuilder", "groovy-console", "groovy-datetime", "groovy-dateutil", "groovy-nio", "groovy-sql", "groovy-test"]
>>>>>>> 6e6b5e78
    }

    def "useful error message is produced when no groovy runtime could be found on a classpath"() {
        given:
        def classpath = [project.file("other.jar")]

        when:
        groovyRuntime.inferGroovyClasspath(classpath).files

        then:
        def exception = thrown(GradleException)
        exception.message.contains "no Groovy Jar was found on class path: $classpath"
    }

    private static String groupNameFor(VersionNumber groovyVersion) {
        return groovyVersion.getMajor() == 4 ? "org.apache.groovy" : "org.codehaus.groovy";
    }
}<|MERGE_RESOLUTION|>--- conflicted
+++ resolved
@@ -20,7 +20,6 @@
 import org.gradle.api.internal.file.collections.LazilyInitializedFileCollection
 import org.gradle.api.plugins.GroovyBasePlugin
 import org.gradle.test.fixtures.AbstractProjectBuilderSpec
-import org.gradle.util.internal.VersionNumber
 
 class GroovyRuntimeTest extends AbstractProjectBuilderSpec {
 
@@ -43,13 +42,7 @@
         classifier << ["", "-indy"]
     }
 
-<<<<<<< HEAD
-    def "inferred Groovy class path uses 'groovy' jars from classpath if all required pieces are found and match the runtime Groovy version"() {
-        def groovyVersion = GroovySystem.version
-
-=======
     def "inferred Groovy class path uses 'groovy' jars from classpath if all required pieces are found and match the runtime Groovy version #groovyVersion"() {
->>>>>>> 6e6b5e78
         when:
         def classpath = project.groovyRuntime.inferGroovyClasspath([
             project.file("other.jar"),
@@ -105,37 +98,21 @@
             dependencies.size() == expectedDependencies.size()
             expectedDependencies.each { expectedJar ->
                 assert dependencies.any {
-<<<<<<< HEAD
-                    def expectedGroup = groupNameFor(VersionNumber.parse(groovyVersion))
-                    it.group == expectedGroup && it.name == expectedJar && it.version == groovyVersion } // not sure how to check classifier
-=======
                     it.group == expectedGroup && it.name == expectedJar && it.version == groovyVersion
-                } // not sure how to check classifier
->>>>>>> 6e6b5e78
+                    // not sure how to check classifier
+                }
             }
         }
 
         where:
-<<<<<<< HEAD
-        groovyVersion        | classifier | expectedDependencies
-        "2.1.2"              | ""         | ["groovy", "groovy-ant"]
-        "2.1.2"              | "-indy"    | ["groovy", "groovy-ant"]
-        "2.5.2"              | ""         | ["groovy", "groovy-ant", "groovy-templates"]
-        "2.5.2"              | "-indy"    | ["groovy", "groovy-ant", "groovy-templates"]
-        "3.0.9"              | ""         | ["groovy", "groovy-ant", "groovy-templates", "groovy-json", "groovy-xml", "groovy-groovydoc", "groovy-astbuilder", "groovy-console", "groovy-datetime", "groovy-dateutil", "groovy-nio", "groovy-sql", "groovy-test"]
-        "3.0.9"              | "-indy"    | ["groovy", "groovy-ant", "groovy-templates", "groovy-json", "groovy-xml", "groovy-groovydoc", "groovy-astbuilder", "groovy-console", "groovy-datetime", "groovy-dateutil", "groovy-nio", "groovy-sql", "groovy-test"]
-        GroovySystem.version | ""         | ["groovy", "groovy-ant", "groovy-templates", "groovy-json", "groovy-xml", "groovy-groovydoc", "groovy-astbuilder", "groovy-console", "groovy-datetime", "groovy-dateutil", "groovy-nio", "groovy-sql", "groovy-test"]
-        GroovySystem.version | "-indy"    | ["groovy", "groovy-ant", "groovy-templates", "groovy-json", "groovy-xml", "groovy-groovydoc", "groovy-astbuilder", "groovy-console", "groovy-datetime", "groovy-dateutil", "groovy-nio", "groovy-sql", "groovy-test"]
-=======
-        groovyVersion        | classifier | expectedGroup         | expectedDependencies
-        "2.1.2"              | ""         | "org.codehaus.groovy" | ["groovy", "groovy-ant"]
-        "2.1.2"              | "-indy"    | "org.codehaus.groovy" | ["groovy", "groovy-ant"]
-        "2.5.2"              | ""         | "org.codehaus.groovy" | ["groovy", "groovy-ant", "groovy-templates"]
-        "2.5.2"              | "-indy"    | "org.codehaus.groovy" | ["groovy", "groovy-ant", "groovy-templates"]
-        "3.0.10"             | ""         | "org.codehaus.groovy" | ["groovy", "groovy-ant", "groovy-templates", "groovy-json", "groovy-xml", "groovy-groovydoc", "groovy-astbuilder", "groovy-console", "groovy-datetime", "groovy-dateutil", "groovy-nio", "groovy-sql", "groovy-test"]
-        "3.0.10"             | "-indy"    | "org.codehaus.groovy" | ["groovy", "groovy-ant", "groovy-templates", "groovy-json", "groovy-xml", "groovy-groovydoc", "groovy-astbuilder", "groovy-console", "groovy-datetime", "groovy-dateutil", "groovy-nio", "groovy-sql", "groovy-test"]
-        "4.0.0"              | ""         | "org.apache.groovy"   | ["groovy", "groovy-ant", "groovy-templates", "groovy-json", "groovy-xml", "groovy-groovydoc", "groovy-astbuilder", "groovy-console", "groovy-datetime", "groovy-dateutil", "groovy-nio", "groovy-sql", "groovy-test"]
->>>>>>> 6e6b5e78
+        groovyVersion | classifier | expectedGroup         | expectedDependencies
+        "2.1.2"       | ""         | "org.codehaus.groovy" | ["groovy", "groovy-ant"]
+        "2.1.2"       | "-indy"    | "org.codehaus.groovy" | ["groovy", "groovy-ant"]
+        "2.5.2"       | ""         | "org.codehaus.groovy" | ["groovy", "groovy-ant", "groovy-templates"]
+        "2.5.2"       | "-indy"    | "org.codehaus.groovy" | ["groovy", "groovy-ant", "groovy-templates"]
+        "3.0.10"      | ""         | "org.codehaus.groovy" | ["groovy", "groovy-ant", "groovy-templates", "groovy-json", "groovy-xml", "groovy-groovydoc", "groovy-astbuilder", "groovy-console", "groovy-datetime", "groovy-dateutil", "groovy-nio", "groovy-sql", "groovy-test"]
+        "3.0.10"      | "-indy"    | "org.codehaus.groovy" | ["groovy", "groovy-ant", "groovy-templates", "groovy-json", "groovy-xml", "groovy-groovydoc", "groovy-astbuilder", "groovy-console", "groovy-datetime", "groovy-dateutil", "groovy-nio", "groovy-sql", "groovy-test"]
+        "4.0.0"       | ""         | "org.apache.groovy"   | ["groovy", "groovy-ant", "groovy-templates", "groovy-json", "groovy-xml", "groovy-groovydoc", "groovy-astbuilder", "groovy-console", "groovy-datetime", "groovy-dateutil", "groovy-nio", "groovy-sql", "groovy-test"]
     }
 
     def "useful error message is produced when no groovy runtime could be found on a classpath"() {
@@ -149,8 +126,4 @@
         def exception = thrown(GradleException)
         exception.message.contains "no Groovy Jar was found on class path: $classpath"
     }
-
-    private static String groupNameFor(VersionNumber groovyVersion) {
-        return groovyVersion.getMajor() == 4 ? "org.apache.groovy" : "org.codehaus.groovy";
-    }
 }