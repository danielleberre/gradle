/*
 * Copyright 2022 the original author or authors.
 *
 * Licensed under the Apache License, Version 2.0 (the "License");
 * you may not use this file except in compliance with the License.
 * You may obtain a copy of the License at
 *
 *      http://www.apache.org/licenses/LICENSE-2.0
 *
 * Unless required by applicable law or agreed to in writing, software
 * distributed under the License is distributed on an "AS IS" BASIS,
 * WITHOUT WARRANTIES OR CONDITIONS OF ANY KIND, either express or implied.
 * See the License for the specific language governing permissions and
 * limitations under the License.
 */

package org.gradle.smoketests

import groovy.transform.SelfType
import org.gradle.util.internal.VersionNumber

@SelfType(BaseDeprecations)
trait WithAndroidDeprecations implements WithReportDeprecations {
    private static final VersionNumber AGP_VERSION_WITH_FIXED_NEW_WORKERS_API = VersionNumber.parse('4.2')

    boolean androidPluginUsesOldWorkerApi(String agpVersion) {
        VersionNumber agpVersionNumber = VersionNumber.parse(agpVersion)
        agpVersionNumber < AGP_VERSION_WITH_FIXED_NEW_WORKERS_API
    }

    void expectAndroidWorkerExecutionSubmitDeprecationWarning(String agpVersion) {
        runner.expectLegacyDeprecationWarningIf(androidPluginUsesOldWorkerApi(agpVersion), WORKER_SUBMIT_DEPRECATION)
    }

<<<<<<< HEAD
    void expectAndroidFileTreeForEmptySourcesDeprecationWarnings(String agpVersion, String... properties) {
        VersionNumber agpVersionNumber = VersionNumber.parse(agpVersion)
        properties.each {
            if (it == "sourceFiles" || it == "sourceDirs" || it == "inputFiles") {
                runner.expectDeprecationWarningIf(agpVersionNumber.getBaseVersion() < AGP_VERSION_WITH_FIXED_SKIP_WHEN_EMPTY, getFileTreeForEmptySourcesDeprecationForProperty(it), "https://issuetracker.google.com/issues/205285261")
            } else if (it == "resources") {
                runner.expectDeprecationWarningIf(agpVersionNumber.getBaseVersion() < AGP_VERSION_WITH_FIXED_SKIP_WHEN_EMPTY, getFileTreeForEmptySourcesDeprecationForProperty(it), "https://issuetracker.google.com/issues/204425803")
            } else if (it == "projectNativeLibs") {
                runner.expectLegacyDeprecationWarningIf(agpVersionNumber.getMajor() == 4, getFileTreeForEmptySourcesDeprecationForProperty(it))
            }
        }
=======
    void expectAndroidIncrementalTaskInputsDeprecation(String agpVersion) {
        def agpVersionNumber = VersionNumber.parse(agpVersion)
        def method = agpVersionNumber < VersionNumber.parse("4.2")
            ? 'taskAction$gradle'
            : 'taskAction$gradle_core'
        // https://issuetracker.google.com/218478028
        runner.expectLegacyDeprecationWarningIf(
            agpVersionNumber < VersionNumber.parse("7.3.0-alpha08"),
            getIncrementalTaskInputsDeprecationWarning("IncrementalTask.${method}"))
>>>>>>> 04ca1027
    }
}<|MERGE_RESOLUTION|>--- conflicted
+++ resolved
@@ -31,29 +31,4 @@
     void expectAndroidWorkerExecutionSubmitDeprecationWarning(String agpVersion) {
         runner.expectLegacyDeprecationWarningIf(androidPluginUsesOldWorkerApi(agpVersion), WORKER_SUBMIT_DEPRECATION)
     }
-
-<<<<<<< HEAD
-    void expectAndroidFileTreeForEmptySourcesDeprecationWarnings(String agpVersion, String... properties) {
-        VersionNumber agpVersionNumber = VersionNumber.parse(agpVersion)
-        properties.each {
-            if (it == "sourceFiles" || it == "sourceDirs" || it == "inputFiles") {
-                runner.expectDeprecationWarningIf(agpVersionNumber.getBaseVersion() < AGP_VERSION_WITH_FIXED_SKIP_WHEN_EMPTY, getFileTreeForEmptySourcesDeprecationForProperty(it), "https://issuetracker.google.com/issues/205285261")
-            } else if (it == "resources") {
-                runner.expectDeprecationWarningIf(agpVersionNumber.getBaseVersion() < AGP_VERSION_WITH_FIXED_SKIP_WHEN_EMPTY, getFileTreeForEmptySourcesDeprecationForProperty(it), "https://issuetracker.google.com/issues/204425803")
-            } else if (it == "projectNativeLibs") {
-                runner.expectLegacyDeprecationWarningIf(agpVersionNumber.getMajor() == 4, getFileTreeForEmptySourcesDeprecationForProperty(it))
-            }
-        }
-=======
-    void expectAndroidIncrementalTaskInputsDeprecation(String agpVersion) {
-        def agpVersionNumber = VersionNumber.parse(agpVersion)
-        def method = agpVersionNumber < VersionNumber.parse("4.2")
-            ? 'taskAction$gradle'
-            : 'taskAction$gradle_core'
-        // https://issuetracker.google.com/218478028
-        runner.expectLegacyDeprecationWarningIf(
-            agpVersionNumber < VersionNumber.parse("7.3.0-alpha08"),
-            getIncrementalTaskInputsDeprecationWarning("IncrementalTask.${method}"))
->>>>>>> 04ca1027
-    }
 }