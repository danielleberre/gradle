/*
 * Copyright 2011 the original author or authors.
 *
 * Licensed under the Apache License, Version 2.0 (the "License");
 * you may not use this file except in compliance with the License.
 * You may obtain a copy of the License at
 *
 *      http://www.apache.org/licenses/LICENSE-2.0
 *
 * Unless required by applicable law or agreed to in writing, software
 * distributed under the License is distributed on an "AS IS" BASIS,
 * WITHOUT WARRANTIES OR CONDITIONS OF ANY KIND, either express or implied.
 * See the License for the specific language governing permissions and
 * limitations under the License.
 */
package org.gradle.launcher.daemon.server.exec;

import org.gradle.api.logging.Logger;
import org.gradle.api.logging.Logging;
import org.gradle.launcher.daemon.protocol.CommandFailure;
import org.gradle.launcher.daemon.protocol.Result;
import org.gradle.launcher.daemon.protocol.Success;

/**
 * Handles sending the result of the execution back to the client.
 *
 * Likely to be the first thing in the pipeline.
 */
public class ReturnResult implements DaemonCommandAction {

    private static final Logger LOGGER = Logging.getLogger(ReturnResult.class);

    public void execute(DaemonCommandExecution execution) {
        execution.proceed();

        Result result;
        Throwable commandException = execution.getException();
        if (commandException != null) {
            result = new CommandFailure(commandException);
        } else {
            result = new Success(execution.getResult());
        }

<<<<<<< HEAD
        LOGGER.debug("Daemon is dispatching the build result: " + result);
=======
        LOGGER.debug("Daemon is dispatching the build result: {}", result);
>>>>>>> 2e1ed8f3
        execution.getConnection().dispatch(result);
    }

}<|MERGE_RESOLUTION|>--- conflicted
+++ resolved
@@ -41,11 +41,7 @@
             result = new Success(execution.getResult());
         }
 
-<<<<<<< HEAD
-        LOGGER.debug("Daemon is dispatching the build result: " + result);
-=======
         LOGGER.debug("Daemon is dispatching the build result: {}", result);
->>>>>>> 2e1ed8f3
         execution.getConnection().dispatch(result);
     }
 
